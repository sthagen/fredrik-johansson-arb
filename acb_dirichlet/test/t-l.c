/*
    Copyright (C) 2016 Fredrik Johansson

    This file is part of Arb.

    Arb is free software: you can redistribute it and/or modify it under
    the terms of the GNU Lesser General Public License (LGPL) as published
    by the Free Software Foundation; either version 2.1 of the License, or
    (at your option) any later version.  See <http://www.gnu.org/licenses/>.
*/

#include "acb_dirichlet.h"

<<<<<<< HEAD
=======
#define nq 5
#define nx 3

void
test_dft(ulong q)
{
    ulong i;
    slong prec = 100;
    dirichlet_group_t G;
    dirichlet_conrey_t x;
    dirichlet_char_t chi;
    acb_t s, z;
    acb_ptr v;

    dirichlet_group_init(G, q);
    dirichlet_conrey_init(x, G);
    dirichlet_char_init(chi, G);

    acb_init(s);
    acb_one(s);
    acb_div_si(s, s, 2, prec);

    v = _acb_vec_init(G->phi_q);

    /* all at once */
    acb_dirichlet_l_vec_hurwitz(v, s, G, prec);

    /* check with complete loop */

    i = 0;
    acb_init(z);
    dirichlet_conrey_one(x, G);
    do {

        dirichlet_char_conrey(chi, G, x);
        acb_dirichlet_l_hurwitz(z, s, G, chi, prec);

        if (!acb_overlaps(z, v + i))
        {
            flint_printf("\n L value differ");
            flint_printf("\nL(1/2, %wu) single = ", x->n);
            acb_printd(z, 20);
            flint_printf("\nL(1/2, %wu) multi = ", x->n);
            acb_printd(v + i, 20);
            flint_printf("\n\n");
            acb_vec_printd(v, G->phi_q, 10);
            flint_printf("\n\n");
        }
        else if (acb_rel_accuracy_bits(z) < prec - 8
                    || acb_rel_accuracy_bits(v + i) < prec - 8)
        {
                flint_printf("FAIL\n\n");
                flint_printf("q = %wu\n", q);
                flint_printf("\nL(1/2,chi_%wu(%wu,)) inaccurate\n", q, x->n);
                flint_printf("\nsingle =\n");
                acb_printd(z, 30);
                flint_printf("\ndft =\n");
                acb_printd(v + i, 30);
                flint_printf("\nerrors %ld & %ld [prec = %wu]\n",
                    acb_rel_accuracy_bits(z),
                    acb_rel_accuracy_bits(v + i), prec);
                abort();
         }

        i++;
    } while (dirichlet_conrey_next(x, G) >= 0);

    acb_clear(s);
    _acb_vec_clear(v, G->phi_q);
    dirichlet_char_clear(chi);
    dirichlet_conrey_clear(x);
    dirichlet_group_clear(G);
}

>>>>>>> fcb8215e
int main()
{
    slong iter;
    flint_rand_t state;

    flint_printf("l....");
    fflush(stdout);

    flint_randinit(state);

    for (iter = 0; iter < 1000 * arb_test_multiplier(); iter++)
    {
        acb_t s, t, u;
        dirichlet_group_t G;
        dirichlet_char_t chi;
        ulong q, k;
        slong prec;

        acb_init(s);
        acb_init(t);
        acb_init(u);

        q = 1 + n_randint(state, 50);
        prec = 2 + n_randint(state, 100);
        k = n_randint(state, n_euler_phi(q));

        dirichlet_group_init(G, q);
        dirichlet_char_init(chi, G);
        dirichlet_char_index(chi, G, k);

        if (n_randint(state, 2))
            acb_set_si(s, n_randint(state, 50) - 25);
        else
            acb_randtest(s, state, 2 + n_randint(state, 200), 2);

        acb_dirichlet_l_hurwitz(t, s, NULL, G, chi, prec);
        acb_dirichlet_l(u, s, G, chi, prec);

        if (!acb_overlaps(t, u))
        {
            flint_printf("FAIL: overlap\n\n");
            flint_printf("iter = %ld  q = %lu  k = %lu  prec = %ld\n\n", iter, q, k, prec);
            flint_printf("s = "); acb_printn(s, 100, 0); flint_printf("\n\n");
            flint_printf("t = "); acb_printn(t, 100, 0); flint_printf("\n\n");
            flint_printf("u = "); acb_printn(u, 100, 0); flint_printf("\n\n");
            flint_abort();
        }

        dirichlet_char_clear(chi);
        dirichlet_group_clear(G);
<<<<<<< HEAD
        acb_clear(s);
        acb_clear(t);
        acb_clear(u);
=======

        /* test using dft */
        test_dft(q[i]);

>>>>>>> fcb8215e
    }

    flint_randclear(state);
    flint_cleanup();
    flint_printf("PASS\n");
    return EXIT_SUCCESS;
}
<|MERGE_RESOLUTION|>--- conflicted
+++ resolved
@@ -11,83 +11,6 @@
 
 #include "acb_dirichlet.h"
 
-<<<<<<< HEAD
-=======
-#define nq 5
-#define nx 3
-
-void
-test_dft(ulong q)
-{
-    ulong i;
-    slong prec = 100;
-    dirichlet_group_t G;
-    dirichlet_conrey_t x;
-    dirichlet_char_t chi;
-    acb_t s, z;
-    acb_ptr v;
-
-    dirichlet_group_init(G, q);
-    dirichlet_conrey_init(x, G);
-    dirichlet_char_init(chi, G);
-
-    acb_init(s);
-    acb_one(s);
-    acb_div_si(s, s, 2, prec);
-
-    v = _acb_vec_init(G->phi_q);
-
-    /* all at once */
-    acb_dirichlet_l_vec_hurwitz(v, s, G, prec);
-
-    /* check with complete loop */
-
-    i = 0;
-    acb_init(z);
-    dirichlet_conrey_one(x, G);
-    do {
-
-        dirichlet_char_conrey(chi, G, x);
-        acb_dirichlet_l_hurwitz(z, s, G, chi, prec);
-
-        if (!acb_overlaps(z, v + i))
-        {
-            flint_printf("\n L value differ");
-            flint_printf("\nL(1/2, %wu) single = ", x->n);
-            acb_printd(z, 20);
-            flint_printf("\nL(1/2, %wu) multi = ", x->n);
-            acb_printd(v + i, 20);
-            flint_printf("\n\n");
-            acb_vec_printd(v, G->phi_q, 10);
-            flint_printf("\n\n");
-        }
-        else if (acb_rel_accuracy_bits(z) < prec - 8
-                    || acb_rel_accuracy_bits(v + i) < prec - 8)
-        {
-                flint_printf("FAIL\n\n");
-                flint_printf("q = %wu\n", q);
-                flint_printf("\nL(1/2,chi_%wu(%wu,)) inaccurate\n", q, x->n);
-                flint_printf("\nsingle =\n");
-                acb_printd(z, 30);
-                flint_printf("\ndft =\n");
-                acb_printd(v + i, 30);
-                flint_printf("\nerrors %ld & %ld [prec = %wu]\n",
-                    acb_rel_accuracy_bits(z),
-                    acb_rel_accuracy_bits(v + i), prec);
-                abort();
-         }
-
-        i++;
-    } while (dirichlet_conrey_next(x, G) >= 0);
-
-    acb_clear(s);
-    _acb_vec_clear(v, G->phi_q);
-    dirichlet_char_clear(chi);
-    dirichlet_conrey_clear(x);
-    dirichlet_group_clear(G);
-}
-
->>>>>>> fcb8215e
 int main()
 {
     slong iter;
@@ -138,16 +61,10 @@
 
         dirichlet_char_clear(chi);
         dirichlet_group_clear(G);
-<<<<<<< HEAD
+
         acb_clear(s);
         acb_clear(t);
         acb_clear(u);
-=======
-
-        /* test using dft */
-        test_dft(q[i]);
-
->>>>>>> fcb8215e
     }
 
     flint_randclear(state);
