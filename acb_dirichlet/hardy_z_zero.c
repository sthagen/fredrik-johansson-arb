--- conflicted
+++ resolved
@@ -163,13 +163,7 @@
 
     acb_dirichlet_isolate_hardy_z_zero(&r->a, &r->b, n);
 
-<<<<<<< HEAD
-    arf_get_mag(m, &r->b);
-    bits = FLINT_MAX(0, mag_get_d_log2_approx(m)) + 8;
-    arb_set_interval_arf(res, &r->a, &r->b, bits);
-=======
     arb_set_interval_arf(res, &r->a, &r->b, prec + 8);
->>>>>>> 1aa8e3ee
     bits = arb_rel_accuracy_bits(res);
 
     if (bits < prec)
@@ -182,9 +176,5 @@
 
     arf_interval_clear(r);
     arf_interval_clear(s);
-<<<<<<< HEAD
     mag_clear(m);
 }
-=======
-}
->>>>>>> 1aa8e3ee
